--- conflicted
+++ resolved
@@ -1,4 +1,3 @@
-<<<<<<< HEAD
 use rand::seq::SliceRandom;
 use rand::thread_rng;
 use strum::IntoEnumIterator;
@@ -54,7 +53,6 @@
     fn new(cards: Vec<Card>) -> Pile {
         Pile { cards }
     }
-}
 
 struct Freecell {
     card: Option<Card>,
@@ -104,14 +102,4 @@
 fn main() {
     let game = Game::new();
     println!("{:?}", game);
-=======
-mod lib;
-use lib::Game;
-
-
-fn main() {
-    // make a shuffled deck and print it
-    let mut Game = Game::new();
-    println!("{:?}", Game);
->>>>>>> 42107356
 }